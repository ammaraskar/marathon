--- conflicted
+++ resolved
@@ -1,10 +1,9 @@
 package mesosphere.marathon.api.v1
 
-<<<<<<< HEAD
 import java.lang.{ Double => JDouble, Integer => JInt }
 
 import com.fasterxml.jackson.annotation.{ JsonIgnore, JsonIgnoreProperties, JsonProperty }
-import mesosphere.marathon.Protos.{ Constraint, MarathonTask, StorageVersion }
+import mesosphere.marathon.Protos.{ Constraint, MarathonTask }
 import mesosphere.marathon.api.validation.FieldConstraints._
 import mesosphere.marathon.api.validation.PortIndices
 import mesosphere.marathon.health.HealthCheck
@@ -14,30 +13,10 @@
 import mesosphere.marathon.{ ContainerInfo, Protos }
 import mesosphere.mesos.TaskBuilder
 import mesosphere.mesos.protos.{ Resource, ScalarResource }
-=======
-import mesosphere.marathon.{ ContainerInfo, Protos }
-import mesosphere.marathon.state.{ Migration, MarathonState, Timestamp, Timestamped }
-import mesosphere.marathon.Protos.{ StorageVersion, MarathonTask, Constraint }
-import mesosphere.marathon.tasks.TaskTracker
-import mesosphere.marathon.health.HealthCheck
-import mesosphere.marathon.api.validation.FieldConstraints._
-import mesosphere.marathon.api.validation.PortIndices
-import mesosphere.mesos.TaskBuilder
-import mesosphere.mesos.protos.{ Resource, ScalarResource }
-import com.fasterxml.jackson.annotation.{
-  JsonIgnore,
-  JsonIgnoreProperties,
-  JsonProperty
-}
->>>>>>> b886a05d
 import org.apache.mesos.Protos.TaskState
 
 import scala.collection.JavaConverters._
-<<<<<<< HEAD
-=======
 import scala.concurrent.duration._
-import java.lang.{ Integer => JInt, Double => JDouble }
->>>>>>> b886a05d
 
 @PortIndices
 @JsonIgnoreProperties(ignoreUnknown = true)
@@ -139,12 +118,8 @@
       }.toMap
 
     AppDefinition(
-<<<<<<< HEAD
       id = proto.getId.toPath,
-=======
-      id = proto.getId,
       user = if (proto.getCmd.hasUser) Some(proto.getCmd.getUser) else None,
->>>>>>> b886a05d
       cmd = proto.getCmd.getValue,
       executor = proto.getExecutor,
       instances = proto.getInstances,
@@ -152,14 +127,9 @@
       backoff = proto.getBackoff.milliseconds,
       backoffFactor = proto.getBackoffFactor,
       constraints = proto.getConstraintsList.asScala.toSet,
-<<<<<<< HEAD
       cpus = resourcesMap.getOrElse(Resource.CPUS, this.cpus),
       mem = resourcesMap.getOrElse(Resource.MEM, this.mem),
-=======
-      cpus = resourcesMap.get(Resource.CPUS).getOrElse(this.cpus),
-      mem = resourcesMap.get(Resource.MEM).getOrElse(this.mem),
       disk = resourcesMap.get(Resource.DISK).getOrElse(this.disk),
->>>>>>> b886a05d
       env = envMap,
       uris = proto.getCmd.getUrisList.asScala.map(_.getValue),
       container = if (proto.getCmd.hasContainer) {
@@ -206,7 +176,8 @@
       ports.toSet != to.ports.toSet ||
       executor != to.executor ||
       healthChecks != to.healthChecks ||
-      taskRateLimit != to.taskRateLimit ||
+      backoff != to.backoff ||
+      backoffFactor != to.backoffFactor ||
       dependencies != to.dependencies ||
       upgradeStrategy != to.upgradeStrategy
   }
@@ -234,16 +205,10 @@
   protected[marathon] class WithTaskCounts(
     taskTracker: TaskTracker,
     app: AppDefinition) extends AppDefinition(
-<<<<<<< HEAD
-    app.id, app.cmd, app.env, app.instances, app.cpus, app.mem, app.executor,
-    app.constraints, app.uris, app.ports, app.taskRateLimit, app.container,
-    app.healthChecks, app.dependencies, app.upgradeStrategy, app.version
-=======
     app.id, app.cmd, app.user, app.env, app.instances, app.cpus, app.mem, app.disk,
     app.executor, app.constraints, app.uris, app.ports, app.backoff,
-    app.backoffFactor, app.container, app.healthChecks, app.version
->>>>>>> b886a05d
-  ) {
+    app.backoffFactor, app.container, app.healthChecks, app.dependencies, app.upgradeStrategy,
+    app.version) {
 
     /**
       * Snapshot of the known tasks for this app
